﻿// Licensed to the .NET Foundation under one or more agreements.
// The .NET Foundation licenses this file to you under the MIT license.
// See the LICENSE file in the project root for more information.

using System;
using System.Collections.Generic;
using System.IO;
using System.Linq;
using System.Net;
using System.Runtime.InteropServices;
using System.Threading;
using System.Threading.Tasks;
using Microsoft.Extensions.Logging;
using Microsoft.Tye.Hosting.Model;

namespace Microsoft.Tye.Hosting
{
    public class DockerRunner : IApplicationProcessor
    {
        private const string DockerReplicaStore = "docker";

        private static readonly TimeSpan DockerStopTimeout = TimeSpan.FromSeconds(30);
        private readonly ILogger _logger;

        private readonly ReplicaRegistry _replicaRegistry;

        public DockerRunner(ILogger logger, ReplicaRegistry replicaRegistry)
        {
            _logger = logger;
            _replicaRegistry = replicaRegistry;
        }

        public async Task StartAsync(Application application)
        {
            await PurgeFromPreviousRun();

            var containers = new List<Service>();

            foreach (var s in application.Services)
            {
                if (s.Value.Description.RunInfo is DockerRunInfo)
                {
                    containers.Add(s.Value);
                }
            }

            if (containers.Count == 0)
            {
                return;
            }

            var proxies = new List<Service>();
            foreach (var service in application.Services.Values)
            {
                if (service.Description.RunInfo is DockerRunInfo || service.Description.Bindings.Count == 0)
                {
                    continue;
                }

                // Inject a proxy per non-container service. This allows the container to use normal host names within the
                // container network to talk to services on the host
                var proxyContanier = new DockerRunInfo($"mcr.microsoft.com/dotnet/core/sdk:3.1", "dotnet Microsoft.Tye.Proxy.dll")
                {
                    WorkingDirectory = "/app",
                    NetworkAlias = service.Description.Name,
                    Private = true
                };
                var proxyLocation = Path.GetDirectoryName(typeof(Microsoft.Tye.Proxy.Program).Assembly.Location);
                proxyContanier.VolumeMappings.Add(new DockerVolume(proxyLocation, name: null, target: "/app"));
                var proxyDescription = new ServiceDescription($"{service.Description.Name}-proxy", proxyContanier);
                foreach (var binding in service.Description.Bindings)
                {
                    if (binding.Port == null)
                    {
                        continue;
                    }

                    var b = new ServiceBinding()
                    {
                        ConnectionString = binding.ConnectionString,
                        Host = binding.Host,
                        ContainerPort = binding.ContainerPort,
                        Name = binding.Name,
                        Port = binding.Port,
                        Protocol = binding.Protocol
                    };
                    b.ReplicaPorts.Add(b.Port.Value);
                    proxyDescription.Bindings.Add(b);
                }
                var proxyContanierService = new Service(proxyDescription);
                containers.Add(proxyContanierService);
                proxies.Add(proxyContanierService);
            }

            string? dockerNetwork = null;

            if (!string.IsNullOrEmpty(application.Network))
            {
                var dockerNetworkResult = await ProcessUtil.RunAsync("docker", $"network ls --filter \"name={application.Network}\" --format \"{{{{.ID}}}}\"", throwOnError: false);
                if (dockerNetworkResult.ExitCode != 0)
                {
                    _logger.LogError("{Network}: Run docker network ls command failed", application.Network);

                    throw new CommandException("Run docker network ls command failed");
                }

                if (!string.IsNullOrWhiteSpace(dockerNetworkResult.StandardOutput))
                {
                    _logger.LogInformation("The specified network {Network} exists", application.Network);

                    dockerNetwork = application.Network;
                }
                else
                {
                    _logger.LogWarning("The specified network {Network} doesn't exist.", application.Network);

                    application.Network = null;
                }
            }

            // We're going to be making containers, only make a network if we have more than one (we assume they'll need to talk)
            if (string.IsNullOrEmpty(dockerNetwork) && containers.Count > 1)
            {
                dockerNetwork = "tye_network_" + Guid.NewGuid().ToString().Substring(0, 10);

                application.Items["dockerNetwork"] = dockerNetwork;

                _logger.LogInformation("Creating docker network {Network}", dockerNetwork);

                var command = $"network create --driver bridge {dockerNetwork}";

                _logger.LogInformation("Running docker command {Command}", command);

                var dockerNetworkResult = await ProcessUtil.RunAsync("docker", command, throwOnError: false);

                if (dockerNetworkResult.ExitCode != 0)
                {
                    _logger.LogInformation("Running docker command with exception info {ExceptionStdOut} {ExceptionStdErr}", dockerNetworkResult.StandardOutput, dockerNetworkResult.StandardError);

                    throw new CommandException("Run docker network create command failed");
                }
            }

            // Stash information outside of the application services
            application.Items[typeof(DockerApplicationInformation)] = new DockerApplicationInformation(dockerNetwork, proxies);

            var tasks = new Task[containers.Count];
            var index = 0;

            foreach (var s in containers)
            {
                var docker = (DockerRunInfo)s.Description.RunInfo!;

                tasks[index++] = StartContainerAsync(application, s, docker, dockerNetwork);
            }

            await Task.WhenAll(tasks);
        }

        public async Task StopAsync(Application application)
        {
            if (!application.Items.TryGetValue(typeof(DockerApplicationInformation), out var value))
            {
                return;
            }

            var info = (DockerApplicationInformation)value;

            var services = application.Services;

            var index = 0;
            var tasks = new Task[services.Count + info.Proxies.Count];
            foreach (var s in services.Values)
            {
                tasks[index++] = StopContainerAsync(s);
            }

            foreach (var s in info.Proxies)
            {
                tasks[index++] = StopContainerAsync(s);
            }

            await Task.WhenAll(tasks);

            if (string.IsNullOrEmpty(application.Network) && !string.IsNullOrEmpty(info.DockerNetwork))
            {
                _logger.LogInformation("Removing docker network {Network}", info.DockerNetwork);

                var command = $"network rm {info.DockerNetwork}";

                _logger.LogInformation("Running docker command {Command}", command);

                // Clean up the network we created
                await ProcessUtil.RunAsync("docker", command, throwOnError: false);
            }
        }

        private async Task StartContainerAsync(Application application, Service service, DockerRunInfo docker, string? dockerNetwork)
        {
            var serviceDescription = service.Description;
            var environmentArguments = "";
            var volumes = "";
            var workingDirectory = docker.WorkingDirectory != null ? $"-w {docker.WorkingDirectory}" : "";
            var hostname = "host.docker.internal";
            var dockerImage = docker.Image ?? service.Description.Name;

            if (docker.DockerFile != null)
            {
                var dockerBuildResult = await ProcessUtil.RunAsync(
                    $"docker",
                    $"build \"{docker.DockerFileContext?.DirectoryName ?? docker.DockerFile.DirectoryName}\" -t {dockerImage} -f \"{docker.DockerFile}\"",
                    docker.WorkingDirectory,
                    throwOnError: false);

                if (dockerBuildResult.ExitCode != 0)
                {
                    _logger.LogInformation("Running docker command with exception info {ExceptionStdOut} {ExceptionStdErr}", dockerBuildResult.StandardOutput, dockerBuildResult.StandardError);
                    throw new CommandException("'docker build' failed.");
                }
            }

            if (RuntimeInformation.IsOSPlatform(OSPlatform.Linux))
            {
                // See: https://github.com/docker/for-linux/issues/264
                //
                // host.docker.internal is making it's way into linux docker but doesn't work yet
                // instead we use the machine IP
                var addresses = await Dns.GetHostAddressesAsync(Dns.GetHostName());
                hostname = addresses[0].ToString();
            }

            var dockerInfo = new DockerInformation(new Task[service.Description.Replicas]);

            async Task RunDockerContainer(IEnumerable<(int ExternalPort, int Port, int? ContainerPort, string? Protocol)> ports)
            {
                while (!dockerInfo.StoppingTokenSource.IsCancellationRequested)
                {
                    var hasPorts = ports.Any();

                    var replica = service.Description.Name.ToLower() + "_" + Guid.NewGuid().ToString().Substring(0, 10).ToLower();
                    var status = new DockerStatus(service, replica);
                    service.Replicas[replica] = status;
                    await using var _ = dockerInfo.StoppingTokenSource.Token.Register(() => status.StoppingTokenSource.Cancel());

                    service.ReplicaEvents.OnNext(new ReplicaEvent(ReplicaState.Added, status));

<<<<<<< HEAD
                    var environment = new Dictionary<string, string>
                    {
                        // Default to development environment
                        ["DOTNET_ENVIRONMENT"] = "Development",
                        ["ASPNETCORE_ENVIRONMENT"] = "Development",
                        // Remove the color codes from the console output
                        ["DOTNET_LOGGING__CONSOLE__DISABLECOLORS"] = "true",
                        ["ASPNETCORE_LOGGING__CONSOLE__DISABLECOLORS"] = "true"
                    };
=======
                var environment = new Dictionary<string, string>();
>>>>>>> c7a2b304

                    var portString = "";

                    if (hasPorts)
                    {
                        status.Ports = ports.Select(p => p.Port);
                        status.Bindings = ports.Select(p => new ReplicaBinding() { Port = p.Port, ExternalPort = p.ExternalPort, Protocol = p.Protocol }).ToList();

                        // These are the ports that the application should use for binding

                        // 1. Tell the docker container what port to bind to
                        portString = docker.Private ? "" : string.Join(" ", ports.Select(p => $"-p {p.Port}:{p.ContainerPort ?? p.Port}"));

<<<<<<< HEAD
=======
                    if (docker.IsAspNet)
                    {
>>>>>>> c7a2b304
                        // 2. Configure ASP.NET Core to bind to those same ports
                        environment["ASPNETCORE_URLS"] = string.Join(";", ports.Select(p => $"{p.Protocol ?? "http"}://*:{p.ContainerPort ?? p.Port}"));

                        // Set the HTTPS port for the redirect middleware
                        foreach (var p in ports)
                        {
                            if (string.Equals(p.Protocol, "https", StringComparison.OrdinalIgnoreCase))
                            {
                                // We need to set the redirect URL to the exposed port so the redirect works cleanly
                                environment["HTTPS_PORT"] = p.ExternalPort.ToString();
                            }
                        }

                        // 3. For non-ASP.NET Core apps, pass the same information in the PORT env variable as a semicolon separated list.
                        environment["PORT"] = string.Join(";", ports.Select(p => $"{p.ContainerPort ?? p.Port}"));

                        // This the port for the container proxy (containerport:externalport)
                        environment["PROXY_PORT"] = string.Join(";", ports.Select(p => $"{p.ContainerPort ?? p.Port}:{p.ExternalPort}"));
                    }

                    // See: https://github.com/docker/for-linux/issues/264
                    //
                    // The way we do proxying here doesn't really work for multi-container scenarios on linux
                    // without some more setup.
                    application.PopulateEnvironment(service, (key, value) => environment[key] = value, hostname);

                    environment["APP_INSTANCE"] = replica;
                    environment["CONTAINER_HOST"] = hostname;

                    status.Environment = environment;

                    foreach (var pair in environment)
                    {
                        environmentArguments += $"-e \"{pair.Key}={pair.Value}\" ";
                    }

                    foreach (var volumeMapping in docker.VolumeMappings)
                    {
                        if (volumeMapping.Source != null)
                        {
                            var sourcePath = Path.GetFullPath(Path.Combine(application.ContextDirectory, volumeMapping.Source));
                            volumes += $"-v {sourcePath}:{volumeMapping.Target} ";
                        }
                        else if (volumeMapping.Name != null)
                        {
                            volumes += $"-v {volumeMapping.Name}:{volumeMapping.Target} ";
                        }
                    }
<<<<<<< HEAD
=======
                }

                var command = $"run -d {workingDirectory} {volumes} {environmentArguments} {portString} --name {replica} --restart=unless-stopped {dockerImage} {docker.Args ?? ""}";
>>>>>>> c7a2b304

                    var command = $"run -d {workingDirectory} {volumes} {environmentArguments} {portString} --name {replica} --restart=unless-stopped {docker.Image} {docker.Args ?? ""}";

                    _logger.LogInformation("Running image {Image} for {Replica}", docker.Image, replica);

                    service.Logs.OnNext($"[{replica}]: docker {command}");

                    status.DockerCommand = command;
                    status.DockerNetwork = dockerNetwork;

                    WriteReplicaToStore(replica);
                    var result = await ProcessUtil.RunAsync(
                        "docker",
                        command,
                        throwOnError: false,
                        cancellationToken: status.StoppingTokenSource.Token,
                        outputDataReceived: data => service.Logs.OnNext($"[{replica}]: {data}"),
                        errorDataReceived: data => service.Logs.OnNext($"[{replica}]: {data}"));

                    if (result.ExitCode != 0)
                    {
                        _logger.LogError("docker run failed for {ServiceName} with exit code {ExitCode}:" + result.StandardError, service.Description.Name, result.ExitCode);
                        service.Replicas.TryRemove(replica, out var _);
                        service.ReplicaEvents.OnNext(new ReplicaEvent(ReplicaState.Removed, status));

                        PrintStdOutAndErr(service, replica, result);
                        return;
                    }

                    var containerId = (string?)result.StandardOutput.Trim();

                    // There's a race condition that sometimes makes us miss the output
                    // so keep trying to get the container id
                    while (string.IsNullOrEmpty(containerId))
                    {
                        // Try to get the ID of the container
                        result = await ProcessUtil.RunAsync("docker", $"ps --no-trunc -f name={replica} --format " + "{{.ID}}");

                        containerId = result.ExitCode == 0 ? result.StandardOutput.Trim() : null;
                    }

                    var shortContainerId = containerId.Substring(0, Math.Min(12, containerId.Length));

                    status.ContainerId = shortContainerId;

                    _logger.LogInformation("Running container {ContainerName} with ID {ContainerId}", replica, shortContainerId);

                    if (!string.IsNullOrEmpty(dockerNetwork))
                    {
                        status.DockerNetworkAlias = docker.NetworkAlias ?? serviceDescription.Name;

                        var networkCommand = $"network connect {dockerNetwork} {replica} --alias {status.DockerNetworkAlias}";

                        service.Logs.OnNext($"[{replica}]: docker {networkCommand}");

                        _logger.LogInformation("Running docker command {Command}", networkCommand);

                        result = await ProcessUtil.RunAsync("docker", networkCommand);

                        PrintStdOutAndErr(service, replica, result);
                    }

                    service.ReplicaEvents.OnNext(new ReplicaEvent(ReplicaState.Started, status));

<<<<<<< HEAD
                    _logger.LogInformation("Collecting docker logs for {ContainerName}.", replica);
=======
                var backOff = TimeSpan.FromSeconds(5);

                while (!dockerInfo.StoppingTokenSource.Token.IsCancellationRequested)
                {
                    var logsRes = await ProcessUtil.RunAsync("docker", $"logs -f {containerId}",
                        outputDataReceived: data => service.Logs.OnNext($"[{replica}]: {data}"),
                        errorDataReceived: data => service.Logs.OnNext($"[{replica}]: {data}"),
                        throwOnError: false,
                        cancellationToken: dockerInfo.StoppingTokenSource.Token);
>>>>>>> c7a2b304

                    while (!status.StoppingTokenSource.Token.IsCancellationRequested)
                    {
                        var logsRes = await ProcessUtil.RunAsync("docker", $"logs -f {containerId}",
                            outputDataReceived: data => service.Logs.OnNext($"[{replica}]: {data}"),
                            errorDataReceived: data => service.Logs.OnNext($"[{replica}]: {data}"),
                            throwOnError: false,
                            cancellationToken: status.StoppingTokenSource.Token);

                        if (logsRes.ExitCode != 0)
                        {
<<<<<<< HEAD
                            break;
=======
                            // Avoid spamming logs if restarts are happening
                            await Task.Delay(backOff, dockerInfo.StoppingTokenSource.Token);
>>>>>>> c7a2b304
                        }

                        if (!status.StoppingTokenSource.IsCancellationRequested)
                        {
                            try
                            {
                                // Avoid spamming logs if restarts are happening
                                await Task.Delay(5000, status.StoppingTokenSource.Token);
                            }
                            catch (OperationCanceledException)
                            {
                                break;
                            }
                        }
                    }
<<<<<<< HEAD
=======

                    backOff *= 2;
                }
>>>>>>> c7a2b304

                    _logger.LogInformation("docker logs collection for {ContainerName} complete with exit code {ExitCode}", replica, result.ExitCode);

                    // Docker has a tendency to get stuck so we're going to timeout this shutdown process
                    var timeoutCts = new CancellationTokenSource(DockerStopTimeout);

                    _logger.LogInformation("Stopping container {ContainerName} with ID {ContainerId}", replica, shortContainerId);

                    result = await ProcessUtil.RunAsync("docker", $"stop {containerId}", throwOnError: false, cancellationToken: timeoutCts.Token);

                    if (timeoutCts.IsCancellationRequested)
                    {
                        _logger.LogWarning($"Failed to stop container after {DockerStopTimeout.Seconds} seconds, container will most likely be running.", replica, shortContainerId);
                    }

                    PrintStdOutAndErr(service, replica, result);

                    service.ReplicaEvents.OnNext(new ReplicaEvent(ReplicaState.Stopped, status));

                    _logger.LogInformation("Stopped container {ContainerName} with ID {ContainerId} exited with {ExitCode}", replica, shortContainerId, result.ExitCode);

                    result = await ProcessUtil.RunAsync("docker", $"rm {containerId}", throwOnError: false, cancellationToken: timeoutCts.Token);

                    if (timeoutCts.IsCancellationRequested)
                    {
                        _logger.LogWarning($"Failed to remove container after {DockerStopTimeout.Seconds} seconds, container will most likely still exist.", replica, shortContainerId);
                    }

                    PrintStdOutAndErr(service, replica, result);

                    _logger.LogInformation("Removed container {ContainerName} with ID {ContainerId} exited with {ExitCode}", replica, shortContainerId, result.ExitCode);

                    service.Replicas.TryRemove(replica, out var _);

                    service.ReplicaEvents.OnNext(new ReplicaEvent(ReplicaState.Removed, status));
                }
            };

            if (serviceDescription.Bindings.Count > 0)
            {
                // Each replica is assigned a list of internal ports, one mapped to each external
                // port
                for (var i = 0; i < serviceDescription.Replicas; i++)
                {
                    var ports = new List<(int, int, int?, string?)>();
                    foreach (var binding in serviceDescription.Bindings)
                    {
                        if (binding.Port == null)
                        {
                            continue;
                        }

                        ports.Add((binding.Port.Value, binding.ReplicaPorts[i], binding.ContainerPort, binding.Protocol));
                    }

                    dockerInfo.Tasks[i] = RunDockerContainer(ports);
                }
            }
            else
            {
                for (var i = 0; i < service.Description.Replicas; i++)
                {
                    dockerInfo.Tasks[i] = RunDockerContainer(Enumerable.Empty<(int, int, int?, string?)>());
                }
            }

            service.Items[typeof(DockerInformation)] = dockerInfo;
        }

        private async Task PurgeFromPreviousRun()
        {
            var dockerReplicas = await _replicaRegistry.GetEvents(DockerReplicaStore);
            foreach (var replica in dockerReplicas)
            {
                var container = replica["container"];
                await ProcessUtil.RunAsync("docker", $"rm -f {container}", throwOnError: false);
                _logger.LogInformation("removed contaienr {container} from previous run", container);
            }

            _replicaRegistry.DeleteStore(DockerReplicaStore);
        }

        private void WriteReplicaToStore(string container)
        {
            _replicaRegistry.WriteReplicaEvent(DockerReplicaStore, new Dictionary<string, string>()
            {
                ["container"] = container
            });
        }

        private static void PrintStdOutAndErr(Service service, string replica, ProcessResult result)
        {
            if (result.ExitCode != 0)
            {
                if (result.StandardOutput != null)
                {
                    service.Logs.OnNext($"[{replica}]: {result.StandardOutput}");
                }

                if (result.StandardError != null)
                {
                    service.Logs.OnNext($"[{replica}]: {result.StandardError}");
                }
            }
        }

        private Task StopContainerAsync(Service service)
        {
            if (service.Items.TryGetValue(typeof(DockerInformation), out var value) && value is DockerInformation di)
            {
                di.StoppingTokenSource.Cancel();

                return Task.WhenAll(di.Tasks);
            }

            return Task.CompletedTask;
        }

        private class DockerInformation
        {
            public DockerInformation(Task[] tasks)
            {
                Tasks = tasks;
            }

            public Task[] Tasks { get; }
            public CancellationTokenSource StoppingTokenSource { get; } = new CancellationTokenSource();
        }

        private class DockerApplicationInformation
        {
            public DockerApplicationInformation(string? dockerNetwork, List<Service> proxies)
            {
                DockerNetwork = dockerNetwork;
                Proxies = proxies;
            }

            public string? DockerNetwork { get; set; }

            public List<Service> Proxies { get; }
        }
    }
}<|MERGE_RESOLUTION|>--- conflicted
+++ resolved
@@ -244,47 +244,33 @@
 
                     service.ReplicaEvents.OnNext(new ReplicaEvent(ReplicaState.Added, status));
 
-<<<<<<< HEAD
-                    var environment = new Dictionary<string, string>
-                    {
-                        // Default to development environment
-                        ["DOTNET_ENVIRONMENT"] = "Development",
-                        ["ASPNETCORE_ENVIRONMENT"] = "Development",
-                        // Remove the color codes from the console output
-                        ["DOTNET_LOGGING__CONSOLE__DISABLECOLORS"] = "true",
-                        ["ASPNETCORE_LOGGING__CONSOLE__DISABLECOLORS"] = "true"
-                    };
-=======
-                var environment = new Dictionary<string, string>();
->>>>>>> c7a2b304
+                    var environment = new Dictionary<string, string>();
 
                     var portString = "";
 
                     if (hasPorts)
                     {
                         status.Ports = ports.Select(p => p.Port);
-                        status.Bindings = ports.Select(p => new ReplicaBinding() { Port = p.Port, ExternalPort = p.ExternalPort, Protocol = p.Protocol }).ToList();
+                        status.Bindings = ports.Select(p => new ReplicaBinding() {Port = p.Port, ExternalPort = p.ExternalPort, Protocol = p.Protocol}).ToList();
 
                         // These are the ports that the application should use for binding
 
                         // 1. Tell the docker container what port to bind to
                         portString = docker.Private ? "" : string.Join(" ", ports.Select(p => $"-p {p.Port}:{p.ContainerPort ?? p.Port}"));
 
-<<<<<<< HEAD
-=======
-                    if (docker.IsAspNet)
-                    {
->>>>>>> c7a2b304
-                        // 2. Configure ASP.NET Core to bind to those same ports
-                        environment["ASPNETCORE_URLS"] = string.Join(";", ports.Select(p => $"{p.Protocol ?? "http"}://*:{p.ContainerPort ?? p.Port}"));
-
-                        // Set the HTTPS port for the redirect middleware
-                        foreach (var p in ports)
+                        if (docker.IsAspNet)
                         {
-                            if (string.Equals(p.Protocol, "https", StringComparison.OrdinalIgnoreCase))
+                            // 2. Configure ASP.NET Core to bind to those same ports
+                            environment["ASPNETCORE_URLS"] = string.Join(";", ports.Select(p => $"{p.Protocol ?? "http"}://*:{p.ContainerPort ?? p.Port}"));
+
+                            // Set the HTTPS port for the redirect middleware
+                            foreach (var p in ports)
                             {
-                                // We need to set the redirect URL to the exposed port so the redirect works cleanly
-                                environment["HTTPS_PORT"] = p.ExternalPort.ToString();
+                                if (string.Equals(p.Protocol, "https", StringComparison.OrdinalIgnoreCase))
+                                {
+                                    // We need to set the redirect URL to the exposed port so the redirect works cleanly
+                                    environment["HTTPS_PORT"] = p.ExternalPort.ToString();
+                                }
                             }
                         }
 
@@ -323,14 +309,8 @@
                             volumes += $"-v {volumeMapping.Name}:{volumeMapping.Target} ";
                         }
                     }
-<<<<<<< HEAD
-=======
-                }
-
-                var command = $"run -d {workingDirectory} {volumes} {environmentArguments} {portString} --name {replica} --restart=unless-stopped {dockerImage} {docker.Args ?? ""}";
->>>>>>> c7a2b304
-
-                    var command = $"run -d {workingDirectory} {volumes} {environmentArguments} {portString} --name {replica} --restart=unless-stopped {docker.Image} {docker.Args ?? ""}";
+
+                    var command = $"run -d {workingDirectory} {volumes} {environmentArguments} {portString} --name {replica} --restart=unless-stopped {dockerImage} {docker.Args ?? ""}";
 
                     _logger.LogInformation("Running image {Image} for {Replica}", docker.Image, replica);
 
@@ -393,19 +373,9 @@
 
                     service.ReplicaEvents.OnNext(new ReplicaEvent(ReplicaState.Started, status));
 
-<<<<<<< HEAD
                     _logger.LogInformation("Collecting docker logs for {ContainerName}.", replica);
-=======
-                var backOff = TimeSpan.FromSeconds(5);
-
-                while (!dockerInfo.StoppingTokenSource.Token.IsCancellationRequested)
-                {
-                    var logsRes = await ProcessUtil.RunAsync("docker", $"logs -f {containerId}",
-                        outputDataReceived: data => service.Logs.OnNext($"[{replica}]: {data}"),
-                        errorDataReceived: data => service.Logs.OnNext($"[{replica}]: {data}"),
-                        throwOnError: false,
-                        cancellationToken: dockerInfo.StoppingTokenSource.Token);
->>>>>>> c7a2b304
+
+                    var backOff = TimeSpan.FromSeconds(5);
 
                     while (!status.StoppingTokenSource.Token.IsCancellationRequested)
                     {
@@ -417,12 +387,7 @@
 
                         if (logsRes.ExitCode != 0)
                         {
-<<<<<<< HEAD
                             break;
-=======
-                            // Avoid spamming logs if restarts are happening
-                            await Task.Delay(backOff, dockerInfo.StoppingTokenSource.Token);
->>>>>>> c7a2b304
                         }
 
                         if (!status.StoppingTokenSource.IsCancellationRequested)
@@ -430,20 +395,16 @@
                             try
                             {
                                 // Avoid spamming logs if restarts are happening
-                                await Task.Delay(5000, status.StoppingTokenSource.Token);
+                                await Task.Delay(backOff, dockerInfo.StoppingTokenSource.Token);
                             }
                             catch (OperationCanceledException)
                             {
                                 break;
                             }
                         }
-                    }
-<<<<<<< HEAD
-=======
-
-                    backOff *= 2;
-                }
->>>>>>> c7a2b304
+
+                        backOff *= 2;
+                    }
 
                     _logger.LogInformation("docker logs collection for {ContainerName} complete with exit code {ExitCode}", replica, result.ExitCode);
 
