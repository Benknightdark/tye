﻿// Licensed to the .NET Foundation under one or more agreements.
// The .NET Foundation licenses this file to you under the MIT license.
// See the LICENSE file in the project root for more information.

using System;
using System.Collections.Generic;
using System.IO;
using System.Linq;
using System.Reactive.Linq;
using System.Threading;
using System.Threading.Tasks;
using Microsoft.Tye.Hosting;
using Microsoft.Tye.Hosting.Model;
using Xunit;
using Microsoft.Tye;
using System.Diagnostics;

namespace Test.Infrastructure
{
    public static class TestHelpers
    {
        private static readonly TimeSpan WaitForServicesTimeout = Debugger.IsAttached ? TimeSpan.FromMinutes(5) : TimeSpan.FromSeconds(20);

        // https://github.com/dotnet/aspnetcore/blob/5a0526dfd991419d5bce0d8ea525b50df2e37b04/src/Testing/src/TestPathUtilities.cs
        // This can get into a bad pattern for having crazy paths in places. Eventually, especially if we use helix,
        // we may want to avoid relying on sln position.
        public static string GetSolutionRootDirectory(string solution)
        {
            var applicationBasePath = AppContext.BaseDirectory;
            var directoryInfo = new DirectoryInfo(applicationBasePath);

            do
            {
                var projectFileInfo = new FileInfo(Path.Combine(directoryInfo.FullName, $"{solution}.sln"));
                if (projectFileInfo.Exists)
                {
                    return projectFileInfo.DirectoryName;
                }

                directoryInfo = directoryInfo.Parent;
            }
            while (directoryInfo.Parent != null);

            throw new Exception($"Solution file {solution}.sln could not be found in {applicationBasePath} or its parent directories.");
        }

        public static DirectoryInfo GetTestAssetsDirectory()
        {
            return new DirectoryInfo(Path.Combine(
                TestHelpers.GetSolutionRootDirectory("tye"),
                "test",
                "E2ETest",
                "testassets"));
        }

        public static DirectoryInfo GetTestProjectDirectory(string projectName)
        {
            var directory = new DirectoryInfo(Path.Combine(
                TestHelpers.GetSolutionRootDirectory("tye"),
                "test",
                "E2ETest",
                "testassets",
                "projects",
                projectName));
            Assert.True(directory.Exists, $"Project {projectName} not found.");
            return directory;
        }

        public static DirectoryInfo GetSampleProjectDirectory(string projectName)
        {
            var directory = new DirectoryInfo(Path.Combine(
                TestHelpers.GetSolutionRootDirectory("tye"),
                "samples",
                projectName));
            Assert.True(directory.Exists, $"Project {projectName} not found.");
            return directory;
        }

        public static TempDirectory CopyTestProjectDirectory(string projectName)
        {
            var temp = TempDirectory.Create(preferUserDirectoryOnMacOS: true);
            DirectoryCopy.Copy(GetTestProjectDirectory(projectName).FullName, temp.DirectoryPath);

            // We need to hijack any P2P references to Tye libraries.
            // Test projects must use $(TyeLibrariesPath) to find their references.
            var libraryPath = Path.Combine(TestHelpers.GetSolutionRootDirectory("tye"), "src");
            if (!libraryPath.EndsWith(Path.DirectorySeparatorChar))
            {
                libraryPath += Path.DirectorySeparatorChar;
            }

            File.WriteAllText(
                Path.Combine(temp.DirectoryPath, "Directory.Build.props"),
                $@"
<Project>
  <PropertyGroup>
    <TyeLibrariesPath>{libraryPath}</TyeLibrariesPath>
  </PropertyGroup>
</Project>");

            return temp;
        }

        public static async Task<bool> DoOperationAndWaitForReplicasToChangeState(TyeHost host, ReplicaState desiredState, int n, HashSet<string>? replicasToChange, HashSet<string>? restOfReplicas, TimeSpan waitUntilSuccess, Func<TyeHost, Task> operation)
        {
            if (replicasToChange != null && restOfReplicas != null && restOfReplicas.Overlaps(replicasToChange))
            {
                throw new ArgumentException($"{nameof(restOfReplicas)} and {nameof(restOfReplicas)} can't overlap");
            }

            var changedTask = new TaskCompletionSource<bool>();
            var remaining = n;

            void OnReplicaChange(ReplicaEvent ev)
            {
                if (restOfReplicas != null && restOfReplicas.Contains(ev.Replica.Name))
                {
                    changedTask.TrySetResult(false);
                }
                else if ((replicasToChange == null || replicasToChange.Contains(ev.Replica.Name)) && ev.State == desiredState)
                {
                    Interlocked.Decrement(ref remaining);
                }

                if (remaining == 0)
                {
<<<<<<< HEAD
                    Task.Delay(waitUntilSuccess)
                        .ContinueWith(_ =>
                        {
                            if (!changedTask.Task.IsCompleted)
                            {
                                changedTask.TrySetResult(true);
                            }
                        });
=======
                    startedTask!.TrySetResult(true);
>>>>>>> c6bb9daf
                }
            }

            var servicesStateObserver = host.Application.Services.Select(srv => srv.Value.ReplicaEvents.Subscribe(OnReplicaChange)).ToList();

            await operation(host);

            using var cancellation = new CancellationTokenSource(WaitForServicesTimeout);
            try
            {
                await using (cancellation.Token.Register(() => changedTask.TrySetCanceled()))
                {
                    return await changedTask.Task;
                }
            }
            finally
            {
                foreach (var observer in servicesStateObserver)
                {
                    observer.Dispose();
                }
            }
        }

        public static async Task<bool> DoOperationAndWaitForReplicasToRestart(TyeHost host, HashSet<string> replicasToRestart, HashSet<string> restOfReplicas, TimeSpan waitUntilSuccess, Func<TyeHost, Task> operation)
        {
            if (restOfReplicas.Overlaps(replicasToRestart))
            {
                throw new ArgumentException($"{nameof(replicasToRestart)} and {nameof(restOfReplicas)} can't overlap");
            }

            var restartedTask = new TaskCompletionSource<bool>();
            var remaining = replicasToRestart.Count;
            var alreadyStarted = 0;

            void OnReplicaChange(ReplicaEvent ev)
            {
                if (ev.State == ReplicaState.Started)
                {
                    Interlocked.Increment(ref alreadyStarted);
                }
                else if (ev.State == ReplicaState.Stopped)
                {
                    if (replicasToRestart.Contains(ev.Replica.Name))
                    {
                        Interlocked.Decrement(ref remaining);
                    }
                    else if (restOfReplicas.Contains(ev.Replica.Name))
                    {
                        restartedTask.SetResult(false);
                    }
                }

                if (remaining == 0 && alreadyStarted == replicasToRestart.Count)
                {
<<<<<<< HEAD
                    Task.Delay(waitUntilSuccess)
                        .ContinueWith(_ =>
                        {
                            if (!restartedTask.Task.IsCompleted)
                            {
                                restartedTask.SetResult(true);
                            }
                        });
=======
                    stoppedTask!.TrySetResult(true);
>>>>>>> c6bb9daf
                }
            }

            var servicesStateObserver = host.Application.Services.Select(srv => srv.Value.ReplicaEvents.Subscribe(OnReplicaChange)).ToList();

            await operation(host);

            using var cancellation = new CancellationTokenSource(WaitForServicesTimeout);
            try
            {
                await using (cancellation.Token.Register(() => restartedTask.TrySetCanceled()))
                {
                    return await restartedTask.Task;
                }
            }
            finally
            {
                foreach (var observer in servicesStateObserver)
                {
                    observer.Dispose();
                }
            }
        }

        public static Task StartHostAndWaitForReplicasToStart(TyeHost host, ReplicaState desiredState = ReplicaState.Started) => DoOperationAndWaitForReplicasToChangeState(host, desiredState, host.Application.Services.Sum(s => s.Value.Description.Replicas), null, null, TimeSpan.Zero, h => h.StartAsync());

        public static async Task PurgeHostAndWaitForGivenReplicasToStop(TyeHost host, string[] replicas)
        {
            static async Task Purge(TyeHost host)
            {
                var logger = host.DashboardWebApplication!.Logger;
                var replicaRegistry = new ReplicaRegistry(host.Application.ContextDirectory, logger);
                var processRunner = new ProcessRunner(logger, replicaRegistry, new ProcessRunnerOptions());
                var dockerRunner = new DockerRunner(logger, replicaRegistry);

                await processRunner.StartAsync(new Application(new FileInfo(host.Application.Source), new Dictionary<string, Service>()));
                await dockerRunner.StartAsync(new Application(new FileInfo(host.Application.Source), new Dictionary<string, Service>()));
            }

            await DoOperationAndWaitForReplicasToChangeState(host, ReplicaState.Stopped, replicas.Length, replicas.ToHashSet(), new HashSet<string>(), TimeSpan.Zero, Purge);
        }
    }
}<|MERGE_RESOLUTION|>--- conflicted
+++ resolved
@@ -115,7 +115,7 @@
             {
                 if (restOfReplicas != null && restOfReplicas.Contains(ev.Replica.Name))
                 {
-                    changedTask.TrySetResult(false);
+                    changedTask!.TrySetResult(false);
                 }
                 else if ((replicasToChange == null || replicasToChange.Contains(ev.Replica.Name)) && ev.State == desiredState)
                 {
@@ -124,18 +124,14 @@
 
                 if (remaining == 0)
                 {
-<<<<<<< HEAD
                     Task.Delay(waitUntilSuccess)
                         .ContinueWith(_ =>
                         {
-                            if (!changedTask.Task.IsCompleted)
+                            if (!changedTask!.Task.IsCompleted)
                             {
-                                changedTask.TrySetResult(true);
+                                changedTask!.TrySetResult(true);
                             }
                         });
-=======
-                    startedTask!.TrySetResult(true);
->>>>>>> c6bb9daf
                 }
             }
 
@@ -185,24 +181,20 @@
                     }
                     else if (restOfReplicas.Contains(ev.Replica.Name))
                     {
-                        restartedTask.SetResult(false);
+                        restartedTask!.SetResult(false);
                     }
                 }
 
                 if (remaining == 0 && alreadyStarted == replicasToRestart.Count)
                 {
-<<<<<<< HEAD
                     Task.Delay(waitUntilSuccess)
                         .ContinueWith(_ =>
                         {
-                            if (!restartedTask.Task.IsCompleted)
+                            if (!restartedTask!.Task.IsCompleted)
                             {
-                                restartedTask.SetResult(true);
+                                restartedTask!.SetResult(true);
                             }
                         });
-=======
-                    stoppedTask!.TrySetResult(true);
->>>>>>> c6bb9daf
                 }
             }
 
